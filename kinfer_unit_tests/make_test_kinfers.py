--- conflicted
+++ resolved
@@ -115,10 +115,6 @@
     def step_fn(
         joint_angles: Array,
         joint_angular_velocities: Array,
-<<<<<<< HEAD
-        initial_heading: Array,
-=======
->>>>>>> a0b7c19e
         command: Array,
         carry: Array,
     ) -> tuple[Array, Array]:
@@ -153,10 +149,6 @@
     def step_fn(
         joint_angles: Array,
         joint_angular_velocities: Array,
-<<<<<<< HEAD
-        initial_heading: Array,
-=======
->>>>>>> a0b7c19e
         command: Array,
         carry: Array,
     ) -> tuple[Array, Array]:
@@ -185,10 +177,6 @@
     def step_fn(
         joint_angles: Array,
         joint_angular_velocities: Array,
-<<<<<<< HEAD
-        initial_heading: Array,
-=======
->>>>>>> a0b7c19e
         command: Array,
         carry: Array,
     ) -> tuple[Array, Array]:
@@ -472,10 +460,6 @@
     def step_fn(
         joint_angles: Array,
         joint_angular_velocities: Array,
-<<<<<<< HEAD
-        initial_heading: Array,
-=======
->>>>>>> a0b7c19e
         command: Array,
         carry: Array,
     ) -> tuple[Array, Array]:
@@ -538,10 +522,6 @@
     def step_fn(
         joint_angles: Array,
         joint_angular_velocities: Array,
-<<<<<<< HEAD
-        initial_heading: Array,
-=======
->>>>>>> a0b7c19e
         command: Array,
         carry: Array,
     ) -> tuple[Array, Array]:
